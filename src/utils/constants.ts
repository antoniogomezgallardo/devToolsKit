import type { Tool, ToolCategory } from '../types';

export const SITE_CONFIG = {
  name: 'Online DevToolsKit',
  description: '🛠️ Portal de herramientas online para desarrolladores - Rápido, minimalista y sin registro',
  url: 'https://onlinedevtoolskit.com',
  author: 'Online DevToolsKit Team',
  keywords: ['herramientas desarrolladores', 'tools online', 'json validator', 'base64', 'jwt decoder', 'devtools', 'utilities']
};

// Phase 5: Enhanced Tool Categories (6 categories for 30+ tools)
export const TOOL_CATEGORIES: ToolCategory[] = [
  {
    id: 'converters',
    name: 'Convertidores',
    description: 'Transforma datos entre diferentes formatos',
    icon: '🔄',
    color: 'blue',
    featured: true,
    order: 1,
    targetTools: 8
  },
  {
    id: 'validators',
    name: 'Validadores',
    description: 'Valida sintaxis y estructura de código',
    icon: '✅',
    color: 'green',
    featured: true,
    order: 2,
    targetTools: 4
  },
  {
    id: 'generators',
    name: 'Generadores',
    description: 'Crea datos y contenido automáticamente',
    icon: '🎲',
    color: 'purple',
    featured: true,
    order: 3,
    targetTools: 7
  },
  {
    id: 'encoders',
    name: 'Codificadores',
    description: 'Codifica y decodifica diferentes formatos',
    icon: '🔐',
    color: 'orange',
    featured: true,
    order: 4,
    targetTools: 5
  },
  {
    id: 'formatters',
    name: 'Formateadores',
    description: 'Embellece y minimiza código',
    icon: '✨',
    color: 'pink',
    featured: true,
    order: 5,
    targetTools: 4
  },
  {
    id: 'productivity',
    name: 'Productividad',
    description: 'Herramientas para flujo de desarrollo',
    icon: '⚡',
    color: 'indigo',
    featured: true,
    order: 6,
    targetTools: 5
  }
];

export const TOOLS: Tool[] = [
  {
    id: 'json-validator',
    name: 'Validador JSON',
    description: 'Valida y formatea código JSON con detección de errores en tiempo real',
    category: 'validators',
    icon: '{ }',
    path: '/tools/json-validator',
    keywords: ['json', 'validador', 'formatter', 'parser'],
    featured: true
  },
  {
    id: 'jwt-decoder',
    name: 'JWT Decoder',
    description: 'Decodifica y valida tokens JWT mostrando header, payload y signature',
    category: 'encoders',
    icon: '🔐',
    path: '/tools/jwt-decoder',
    keywords: ['jwt', 'token', 'decode', 'authentication'],
    featured: true
  },
  {
    id: 'locator-generator',
    name: 'Generador de Locators',
    description: 'Genera locators robustos para testing automatizado (Playwright, Selenium, Cypress)',
    category: 'productivity',
    icon: '🎯',
    path: '/tools/locator-generator',
    keywords: ['locators', 'selectors', 'testing', 'automation', 'playwright', 'selenium', 'cypress'],
    featured: true
  },
  {
    id: 'base64-encoder',
    name: 'Base64 Encoder/Decoder',
    description: 'Codifica y decodifica texto en formato Base64 de forma bidireccional',
    category: 'encoders',
    icon: '📝',
    path: '/tools/base64',
    keywords: ['base64', 'encode', 'decode', 'converter'],
    featured: true
  },
  {
    id: 'password-generator',
    name: 'Generador de Contraseñas',
    description: 'Genera contraseñas seguras con opciones personalizables de longitud y caracteres',
    category: 'generators',
    icon: '🔒',
    path: '/tools/password-generator',
    keywords: ['password', 'generator', 'security', 'random'],
    featured: true
  },
  {
    id: 'color-palette',
    name: 'Generador de Paleta de Colores',
    description: 'Crea paletas de colores armoniosas con códigos HEX, RGB y HSL',
    category: 'generators',
    icon: '🎨',
    path: '/tools/color-palette',
    keywords: ['colors', 'palette', 'hex', 'rgb', 'design'],
    featured: true
  },
  {
<<<<<<< HEAD
    id: 'uuid-generator',
    name: 'Generador de UUID',
    description: 'Genera identificadores únicos universales (UUID) v1, v3, v4, v5 con validación y múltiples formatos',
    category: 'generators',
    icon: '🔑',
    path: '/tools/uuid-generator',
    keywords: ['uuid', 'guid', 'identifier', 'unique', 'generator', 'random', 'timestamp', 'namespace'],
    featured: true
=======
    id: 'hash-generator',
    name: 'Generador de Hash',
    description: 'Genera hash seguros MD5, SHA1, SHA256, SHA512 y CRC32 para texto y archivos',
    category: 'encoders',
    icon: '🔐',
    path: '/tools/hash-generator',
    keywords: ['hash', 'md5', 'sha256', 'sha512', 'crc32', 'checksum', 'crypto'],
    featured: true,
    wave: 1
>>>>>>> 69be42b8
  }
];

// Legacy category mapping (maintain compatibility)
export const CATEGORIES = {
  converters: 'Convertidores',
  validators: 'Validadores',
  generators: 'Generadores',
  formatters: 'Formateadores',
  encoders: 'Codificadores',
  productivity: 'Productividad',
  utilities: 'Utilidades' // Legacy - mapped to productivity
};

// Phase 5: Tool Registry Helper Functions
export const getToolsByCategory = (categoryId: string): Tool[] => {
  return TOOLS.filter(tool => tool.category === categoryId);
};

export const getCategoryInfo = (categoryId: string): ToolCategory | undefined => {
  return TOOL_CATEGORIES.find(category => category.id === categoryId);
};

export const getFeaturedTools = (): Tool[] => {
  return TOOLS.filter(tool => tool.featured);
};

export const getToolById = (toolId: string): Tool | undefined => {
  return TOOLS.find(tool => tool.id === toolId);
};

// Search configuration for Phase 5
export const SEARCH_CONFIG = {
  maxResults: 20,
  threshold: 0.3,
  keys: ['name', 'description', 'keywords'],
  includeScore: true,
  shouldSort: true
};

// Performance budgets for Phase 5 scaling
export const PERFORMANCE_BUDGETS = {
  initialBundle: 150 * 1024, // 150KB
  toolBundle: 100 * 1024,    // 100KB per tool
  totalBudget: 500 * 1024,   // 500KB total
  imageOptimization: true,
  lazyLoading: true
};<|MERGE_RESOLUTION|>--- conflicted
+++ resolved
@@ -134,7 +134,17 @@
     featured: true
   },
   {
-<<<<<<< HEAD
+    id: 'hash-generator',
+    name: 'Generador de Hash',
+    description: 'Genera hash seguros MD5, SHA1, SHA256, SHA512 y CRC32 para texto y archivos',
+    category: 'encoders',
+    icon: '🔐',
+    path: '/tools/hash-generator',
+    keywords: ['hash', 'md5', 'sha256', 'sha512', 'crc32', 'checksum', 'crypto'],
+    featured: true,
+    wave: 1
+  },
+  {
     id: 'uuid-generator',
     name: 'Generador de UUID',
     description: 'Genera identificadores únicos universales (UUID) v1, v3, v4, v5 con validación y múltiples formatos',
@@ -143,17 +153,6 @@
     path: '/tools/uuid-generator',
     keywords: ['uuid', 'guid', 'identifier', 'unique', 'generator', 'random', 'timestamp', 'namespace'],
     featured: true
-=======
-    id: 'hash-generator',
-    name: 'Generador de Hash',
-    description: 'Genera hash seguros MD5, SHA1, SHA256, SHA512 y CRC32 para texto y archivos',
-    category: 'encoders',
-    icon: '🔐',
-    path: '/tools/hash-generator',
-    keywords: ['hash', 'md5', 'sha256', 'sha512', 'crc32', 'checksum', 'crypto'],
-    featured: true,
-    wave: 1
->>>>>>> 69be42b8
   }
 ];
 
