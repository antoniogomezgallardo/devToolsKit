import './style.css';
import { Header } from './components/layout/Header';
import { Footer } from './components/layout/Footer';
import { ToolCard } from './components/common/ToolCard';
import { JSONValidator } from './tools/json-validator/JSONValidator';
import { JWTDecoder } from './tools/jwt-decoder/JWTDecoder';
import { LocatorGenerator } from './tools/locator-generator/LocatorGenerator';
import { Base64EncoderDecoder } from './tools/base64-encoder-decoder/Base64EncoderDecoder';
import { PasswordGenerator } from './tools/password-generator/PasswordGenerator';
import { ColorPaletteGenerator } from './tools/color-palette-generator/ColorPaletteGenerator';
<<<<<<< HEAD
import { UUIDGenerator } from './tools/generators/uuid-generator/UUIDGenerator';
=======
import { HashGenerator } from './tools/encoders/hash-generator/HashGenerator';
>>>>>>> 69be42b8
import { TOOLS, SITE_CONFIG } from './utils/constants';
import { initializeAnalytics, trackPageView } from './utils/analytics';
import { initializeStructuredData } from './utils/structuredData';
import { updateMetaTags, addAppIcons } from './utils/metaTags';
import { initializeSitemap } from './utils/sitemap';
import { initializePerformanceMonitoring } from './utils/performance';

class App {
  private app: HTMLElement;
  private currentRoute: string;

  constructor() {
    this.app = document.querySelector('#app')!;
    this.currentRoute = window.location.pathname;
    this.init();
    this.handleRouting();
    
    // Initialize Google Analytics
    setTimeout(() => {
      initializeAnalytics();
    }, 1000);
    
    // Initialize sitemap utilities
    initializeSitemap();
    
    // Initialize performance monitoring
    initializePerformanceMonitoring();
  }

  private init(): void {
    this.app.appendChild(Header());
    
    const main = document.createElement('main');
    main.className = 'flex-1';
    main.id = 'main-content';
    this.app.appendChild(main);
    
    this.app.appendChild(Footer());
    
    this.renderCurrentPage();
    
    // Initialize SEO optimizations
    addAppIcons();
    updateMetaTags(this.currentRoute);
    initializeStructuredData();
  }

  private renderCurrentPage(): void {
    const mainContent = document.querySelector('#main-content') as HTMLElement;
    
    switch (this.currentRoute) {
      case '/':
        this.renderHomePage(mainContent);
        break;
      case '/tools/json-validator':
        this.renderJSONValidator(mainContent);
        break;
      case '/tools/jwt-decoder':
        this.renderJWTDecoder(mainContent);
        break;
      case '/tools/locator-generator':
        this.renderLocatorGenerator(mainContent);
        break;
      case '/tools/base64':
        this.renderBase64EncoderDecoder(mainContent);
        break;
      case '/tools/password-generator':
        this.renderPasswordGenerator(mainContent);
        break;
      case '/tools/color-palette':
        this.renderColorPaletteGenerator(mainContent);
        break;
<<<<<<< HEAD
      case '/tools/uuid-generator':
        this.renderUUIDGenerator(mainContent);
=======
      case '/tools/hash-generator':
        this.renderHashGenerator(mainContent);
>>>>>>> 69be42b8
        break;
      default:
        this.renderHomePage(mainContent);
        break;
    }
  }

  private renderHomePage(container: HTMLElement): void {
    container.innerHTML = `
      <div class="max-w-7xl mx-auto px-4 py-12">
        <!-- Hero Section -->
        <div class="text-center mb-12">
          <h1 class="text-4xl md:text-6xl font-bold text-gray-900 mb-6">
            🛠️ ${SITE_CONFIG.name}
          </h1>
          <p class="text-xl text-gray-600 mb-8 max-w-3xl mx-auto">
            ${SITE_CONFIG.description}
          </p>
          <div class="flex flex-col sm:flex-row gap-4 justify-center">
            <a href="#tools" class="inline-flex items-center px-6 py-3 border border-transparent text-base font-medium rounded-md text-white bg-primary-600 hover:bg-primary-700 transition-colors">
              Ver Herramientas
            </a>
            <a href="https://github.com/antoniogomezgallardo/devToolsKit" target="_blank" class="inline-flex items-center px-6 py-3 border border-gray-300 text-base font-medium rounded-md text-gray-700 bg-white hover:bg-gray-50 transition-colors">
              GitHub
            </a>
          </div>
        </div>

        <!-- Featured Tools -->
        <section id="tools" class="mb-12">
          <div class="text-center mb-8">
            <h2 class="text-3xl font-bold text-gray-900 mb-4">Herramientas Destacadas</h2>
            <p class="text-lg text-gray-600">Las herramientas más útiles para desarrolladores, testers y DevOps</p>
          </div>
          
          <div id="tools-grid" class="grid grid-cols-1 md:grid-cols-2 lg:grid-cols-3 gap-6">
            <!-- Tools will be rendered here -->
          </div>
        </section>

        <!-- Features -->
        <section class="grid grid-cols-1 md:grid-cols-3 gap-8 mb-12">
          <div class="text-center">
            <div class="bg-primary-100 w-16 h-16 rounded-full flex items-center justify-center mx-auto mb-4">
              <span class="text-2xl">⚡</span>
            </div>
            <h3 class="text-xl font-semibold text-gray-900 mb-2">Ultra Rápido</h3>
            <p class="text-gray-600">Todas las herramientas funcionan completamente en tu navegador. Sin esperas, sin servidores.</p>
          </div>
          
          <div class="text-center">
            <div class="bg-primary-100 w-16 h-16 rounded-full flex items-center justify-center mx-auto mb-4">
              <span class="text-2xl">🔒</span>
            </div>
            <h3 class="text-xl font-semibold text-gray-900 mb-2">100% Privado</h3>
            <p class="text-gray-600">Tus datos nunca abandonan tu dispositivo. Funciona offline y sin registro.</p>
          </div>
          
          <div class="text-center">
            <div class="bg-primary-100 w-16 h-16 rounded-full flex items-center justify-center mx-auto mb-4">
              <span class="text-2xl">🎯</span>
            </div>
            <h3 class="text-xl font-semibold text-gray-900 mb-2">Especializado</h3>
            <p class="text-gray-600">Diseñado específicamente para desarrolladores con las mejores prácticas.</p>
          </div>
        </section>
      </div>
    `;

    this.renderToolsGrid();
  }

  private renderToolsGrid(): void {
    const toolsGrid = document.querySelector('#tools-grid') as HTMLElement;
    if (!toolsGrid) return;

    const featuredTools = TOOLS.filter(tool => tool.featured);
    
    featuredTools.forEach(tool => {
      const toolCard = ToolCard({
        tool,
        onClick: (selectedTool) => {
          this.navigate(selectedTool.path);
        }
      });
      toolsGrid.appendChild(toolCard);
    });
  }

  private renderJSONValidator(container: HTMLElement): void {
    container.innerHTML = '';
    new JSONValidator(container);
  }

  private renderJWTDecoder(container: HTMLElement): void {
    container.innerHTML = '';
    new JWTDecoder(container);
  }

  private renderLocatorGenerator(container: HTMLElement): void {
    container.innerHTML = '';
    new LocatorGenerator(container, {
      containerId: 'locator-generator-container'
    });
  }

  private renderBase64EncoderDecoder(container: HTMLElement): void {
    container.innerHTML = '';
    new Base64EncoderDecoder(container);
  }

  private renderPasswordGenerator(container: HTMLElement): void {
    container.innerHTML = '';
    new PasswordGenerator(container);
  }

  private renderColorPaletteGenerator(container: HTMLElement): void {
    container.innerHTML = '';
    new ColorPaletteGenerator(container);
  }

<<<<<<< HEAD
  private renderUUIDGenerator(container: HTMLElement): void {
    container.innerHTML = '';
    new UUIDGenerator(container);
=======
  private renderHashGenerator(container: HTMLElement): void {
    container.innerHTML = '';
    new HashGenerator(container);
>>>>>>> 69be42b8
  }

  private navigate(path: string): void {
    window.history.pushState({}, '', path);
    this.currentRoute = path;
    this.renderCurrentPage();
    
    // Update SEO for new page
    setTimeout(() => {
      updateMetaTags(path);
      initializeStructuredData();
    }, 50);
    
    // Track page view for navigation
    setTimeout(() => {
      trackPageView(path, document.title);
    }, 100);
  }

  private handleRouting(): void {
    window.addEventListener('popstate', () => {
      this.currentRoute = window.location.pathname;
      this.renderCurrentPage();
      
      // Update SEO on browser navigation
      setTimeout(() => {
        updateMetaTags(this.currentRoute);
        initializeStructuredData();
      }, 50);
    });

    // Handle navigation clicks
    document.addEventListener('click', (e) => {
      const target = e.target as HTMLElement;
      const link = target.closest('a[href^="/"]') as HTMLAnchorElement;
      
      if (link && !link.hasAttribute('target')) {
        e.preventDefault();
        this.navigate(link.pathname);
      }
    });
  }
}

// Initialize app
new App();<|MERGE_RESOLUTION|>--- conflicted
+++ resolved
@@ -8,11 +8,8 @@
 import { Base64EncoderDecoder } from './tools/base64-encoder-decoder/Base64EncoderDecoder';
 import { PasswordGenerator } from './tools/password-generator/PasswordGenerator';
 import { ColorPaletteGenerator } from './tools/color-palette-generator/ColorPaletteGenerator';
-<<<<<<< HEAD
+import { HashGenerator } from './tools/encoders/hash-generator/HashGenerator';
 import { UUIDGenerator } from './tools/generators/uuid-generator/UUIDGenerator';
-=======
-import { HashGenerator } from './tools/encoders/hash-generator/HashGenerator';
->>>>>>> 69be42b8
 import { TOOLS, SITE_CONFIG } from './utils/constants';
 import { initializeAnalytics, trackPageView } from './utils/analytics';
 import { initializeStructuredData } from './utils/structuredData';
@@ -85,13 +82,11 @@
       case '/tools/color-palette':
         this.renderColorPaletteGenerator(mainContent);
         break;
-<<<<<<< HEAD
+      case '/tools/hash-generator':
+        this.renderHashGenerator(mainContent);
+        break;
       case '/tools/uuid-generator':
         this.renderUUIDGenerator(mainContent);
-=======
-      case '/tools/hash-generator':
-        this.renderHashGenerator(mainContent);
->>>>>>> 69be42b8
         break;
       default:
         this.renderHomePage(mainContent);
@@ -213,15 +208,14 @@
     new ColorPaletteGenerator(container);
   }
 
-<<<<<<< HEAD
+  private renderHashGenerator(container: HTMLElement): void {
+    container.innerHTML = '';
+    new HashGenerator(container);
+  }
+
   private renderUUIDGenerator(container: HTMLElement): void {
     container.innerHTML = '';
     new UUIDGenerator(container);
-=======
-  private renderHashGenerator(container: HTMLElement): void {
-    container.innerHTML = '';
-    new HashGenerator(container);
->>>>>>> 69be42b8
   }
 
   private navigate(path: string): void {
